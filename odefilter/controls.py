--- conflicted
+++ resolved
@@ -18,25 +18,12 @@
 
     # todo: rename error_contraction_rate to error_contraction_rate
     @abc.abstractmethod
-<<<<<<< HEAD
     def control_fn(self, *, state, error_normalised, error_order, dt_previous, t, t1):
         r"""Propose a time-step $\Delta t$.
 
         A good time-step $\Delta t$ is as large as possible such that the normalised error
         is smaller than 1. This is commonly a function of previous error estimates,
         the current normalised error, and some expected local convergence rate / error order.
-=======
-    def control_fn(
-        self, *, state, error_normalised, error_contraction_rate, dt_previous, t, t1
-    ):
-        r"""Propose a time-step $\Delta t$.
-
-        A good time-step $\Delta t$ is as large as possible
-        such that the normalised error is smaller than 1.
-        This is commonly a function of previous error estimates,
-        the current normalised error, and some expected error
-        contraction rate.
->>>>>>> dcd34ef6
         """
         raise NotImplementedError
 
@@ -74,32 +61,7 @@
         return cls(*children)
 
     def init_fn(self):
-<<<<<<< HEAD
-        return PIState(error_norm_previously_accepted=1.0)
-
-    def control_fn(self, *, state, error_normalised, error_order, dt_previous, t, t1):
-        scale_factor = self._scale_factor_proportional_integral(
-            error_norm=error_normalised,
-            error_order=error_order,
-            error_norm_previously_accepted=state.error_norm_previously_accepted,
-            safety=self.safety,
-            factor_min=self.factor_min,
-            factor_max=self.factor_max,
-            power_integral_unscaled=self.power_integral_unscaled,
-            power_proportional_unscaled=self.power_proportional_unscaled,
-        )
-        error_norm_previously_accepted = jnp.where(
-            error_normalised <= 1.0,
-            error_normalised,
-            state.error_norm_previously_accepted,
-        )
-        state = PIState(
-            error_norm_previously_accepted=error_norm_previously_accepted
-        )
-        return scale_factor * dt_previous, state
-=======
         return _PIState(error_norm_previously_accepted=1.0)
->>>>>>> dcd34ef6
 
     @staticmethod
     def _scale_factor_proportional_integral(
@@ -168,10 +130,6 @@
         return scale_factor * dt_previous, state
 
 
-<<<<<<< HEAD
-class Integral(AbstractControl):
-    """Integral control."""
-=======
 @register_pytree_node_class
 @dataclass(frozen=True)
 class ClippedProportionalIntegral(_ProportionalIntegralCommon):
@@ -206,7 +164,6 @@
 @register_pytree_node_class
 @dataclass(frozen=True)
 class _IntegralCommon(AbstractControl):
->>>>>>> dcd34ef6
 
     safety: float = 0.95
     factor_min: float = 0.2
@@ -223,10 +180,6 @@
 
     def init_fn(self):
         return ()
-<<<<<<< HEAD
-
-    def control_fn(self, *, state, error_normalised, error_order, dt_previous, t, t1):
-=======
 
     @staticmethod
     def _scale_factor_integral_control(
@@ -256,7 +209,6 @@
     def control_fn(
         self, *, state, error_normalised, error_contraction_rate, dt_previous, t, t1
     ):
->>>>>>> dcd34ef6
         scale_factor = self._scale_factor_integral_control(
             error_norm=error_normalised,
             error_contraction_rate=error_contraction_rate,
@@ -278,18 +230,12 @@
     def control_fn(
         self, *, state, error_normalised, error_contraction_rate, dt_previous, t, t1
     ):
-<<<<<<< HEAD
-        scale_factor = safety * (error_norm ** (-1.0 / error_order))
-        scale_factor_clipped = jnp.maximum(
-            factor_min, jnp.minimum(scale_factor, factor_max)
-=======
         scale_factor = self._scale_factor_integral_control(
             error_norm=error_normalised,
             error_contraction_rate=error_contraction_rate,
             safety=self.safety,
             factor_min=self.factor_min,
             factor_max=self.factor_max,
->>>>>>> dcd34ef6
         )
         dt_proposed = jnp.minimum(scale_factor * dt_previous, t1 - t)
         return dt_proposed, ()