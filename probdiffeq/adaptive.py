--- conflicted
+++ resolved
@@ -5,12 +5,8 @@
 import jax.numpy as jnp
 
 from probdiffeq import controls
-<<<<<<< HEAD
-from probdiffeq.backend import containers, control_flow, functools, linalg
+from probdiffeq.backend import containers, control_flow, functools, linalg, tree_util
 from probdiffeq.backend import numpy as np
-=======
-from probdiffeq.backend import containers, control_flow, functools, linalg, tree_util
->>>>>>> 9a8f194a
 from probdiffeq.impl import impl
 
 
