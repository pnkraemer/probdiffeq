"""Adaptive solvers for initial value problems (IVPs)."""
from typing import Any, Generic, TypeVar

import jax
import jax.numpy as jnp

from probdiffeq import controls, ivpsolvers
from probdiffeq.backend import containers


# todo: should this move to _collocate?
class _AdaptiveState(containers.NamedTuple):
    """State for adaptive IVP solvers."""

    control: Any
    accepted: Any
    solution: Any
    previous: Any


class _RejectionState(containers.NamedTuple):
    """State for rejection loops.

    (Keep decreasing step-size until error norm is small.
    This is one part of an IVP solver step.)
    """

    error_norm_proposed: float
    control: Any
    proposed: Any
    step_from: Any


def _reference_state_fn_max_abs(sol, sol_previous):
    return jnp.maximum(jnp.abs(sol), jnp.abs(sol_previous))


T = TypeVar("T", bound=ivpsolvers.Solver)
"""A type-variable for (non-adaptive) IVP solvers."""


<<<<<<< HEAD
=======
# todo: should there be two (!) instances here?
#  one that handles the rejection loop (with corresponding init, step, extract)
#  and one that handles the step-interpolation-etc. version?
#  Something feels like the interpolation should only operate on solution instances,
#  not on state instances.


>>>>>>> 459c3ae7
class AdaptiveIVPSolver(Generic[T]):
    """Adaptive IVP solvers."""

    def __init__(
        self,
        solver: T,
        atol=1e-4,
        rtol=1e-2,
        control=None,
        norm_ord=None,
        numerical_zero=1e-10,
        while_loop_fn=jax.lax.while_loop,
        reference_state_fn=_reference_state_fn_max_abs,
    ):
        if control is None:
            control = controls.ProportionalIntegral()

        self.solver = solver
        self.while_loop_fn = while_loop_fn
        self.atol = atol
        self.rtol = rtol
        self.control = control
        self.norm_ord = norm_ord
        self.numerical_zero = numerical_zero
        self.reference_state_fn = reference_state_fn

    def __repr__(self):
        return (
            f"\n{self.__class__.__name__}("
            f"\n\tsolver={self.solver},"
            f"\n\tatol={self.atol},"
            f"\n\trtol={self.rtol},"
            f"\n\tcontrol={self.control},"
            f"\n\tnorm_order={self.norm_ord},"
            f"\n\tnumerical_zero={self.numerical_zero},"
            f"\n\treference_state_fn={self.reference_state_fn},"
            "\n)"
        )

    @jax.jit
    def init(self, t, posterior, output_scale, num_steps, dt0):
        """Initialise the IVP solver state."""
        # Initialise the components
        state_solver = self.solver.init(t, posterior, output_scale, num_steps)
        state_control = self.control.init(dt0)
        return _AdaptiveState(
            solution=state_solver,
            accepted=state_solver,
            previous=state_solver,
            control=state_control,
        )

    @jax.jit
    def step(self, state, vector_field, t1, parameters):
        """Perform a full step (including acceptance/rejection)."""
        enter_rejection_loop = state.accepted.t + self.numerical_zero < t1
        state = jax.lax.cond(
            enter_rejection_loop,
            lambda s: self._rejection_loop(
                state0=s,
                vector_field=vector_field,
                t1=t1,
                parameters=parameters,
            ),
            lambda s: s,
            state,
        )

        state = jax.lax.cond(
            state.accepted.t + self.numerical_zero >= t1,
            lambda s: self._interpolate(state=s, t=t1),
            lambda s: s,
            state,
        )
        return state

    def _rejection_loop(self, *, vector_field, state0, t1, parameters):
        # todo: this function is sufficiently complex that it should probably
        #   be extracted from here...

        def cond_fn(s):
            return s.error_norm_proposed > 1.0

        def body_fn(s):
            # _, s = x
            s = self._attempt_step(
                state=s,
                vector_field=vector_field,
                t1=t1,
                parameters=parameters,
            )
            return s

        def init(s):
            larger_than_1 = 1.1
            st = _RejectionState(
                error_norm_proposed=larger_than_1,
                control=s.control,
                proposed=_inf_like(s.solution),
                step_from=s.accepted,
            )
            return st

        def extract(s):
            # 'solution' is overwritten by interpolate() if necessary
            return _AdaptiveState(
                accepted=s.proposed,
                solution=s.proposed,
                previous=s.step_from,
                control=s.control,
            )

        state_new = self.while_loop_fn(cond_fn, body_fn, init(state0))
        return extract(state_new)

    def _attempt_step(self, *, state: _RejectionState, vector_field, t1, parameters):
        """Perform a step with an IVP solver and \
        propose a future time-step based on tolerances and error estimates."""
        # Some controllers like to clip the terminal value instead of interpolating.
        # This must happen _before_ the step.
        state_control = self.control.clip(state.control, t=state.step_from.t, t1=t1)

        # Perform the actual step.
        state_proposed = self.solver.step(
            state=state.step_from,
            vector_field=vector_field,
            dt=self.control.extract(state_control),
            parameters=parameters,
        )
        # Normalise the error and propose a new step.
        error_normalised = self._normalise_error(
            error_estimate=state_proposed.error_estimate,
            u=self.reference_state_fn(state_proposed.u, state.step_from.u),
            atol=self.atol,
            rtol=self.rtol,
            norm_ord=self.norm_ord,
        )
        error_contraction_rate = self.solver.strategy.extrapolation.num_derivatives + 1
        state_control = self.control.apply(
            state_control,
            error_normalised=error_normalised,
            error_contraction_rate=error_contraction_rate,
        )
        return _RejectionState(
            error_norm_proposed=error_normalised,  # new
            proposed=state_proposed,  # new
            control=state_control,  # new
            step_from=state.step_from,
        )

    @staticmethod
    def _normalise_error(*, error_estimate, u, atol, rtol, norm_ord):
        error_relative = error_estimate / (atol + rtol * jnp.abs(u))
        dim = jnp.atleast_1d(u).size
        return jnp.linalg.norm(error_relative, ord=norm_ord) / jnp.sqrt(dim)

    def _interpolate(self, *, state: _AdaptiveState, t) -> _AdaptiveState:
        accepted, solution, previous = self.solver.interpolate(
            s0=state.previous, s1=state.accepted, t=t
        )
        return _AdaptiveState(
            accepted=accepted,  # holla! New! :)
            solution=solution,  # holla! New! :)
            previous=previous,  # holla! New! :)
            control=state.control,
        )

    def extract(self, state: _AdaptiveState, /):
        solver_extract = self.solver.extract(state.solution)
        control_extract = self.control.extract(state.control)
        return solver_extract, control_extract


# Register outside of class to declutter the AdaptiveIVPSolver source code a bit


def _asolver_flatten(asolver: AdaptiveIVPSolver):
    children = (
        asolver.solver,
        asolver.atol,
        asolver.rtol,
        asolver.control,
        asolver.numerical_zero,
    )
    aux = asolver.norm_ord, asolver.reference_state_fn, asolver.while_loop_fn
    return children, aux


def _asolver_unflatten(aux, children):
    solver, atol, rtol, control, numerical_zero = children
    norm_ord, reference_state_fn, while_loop_fn = aux
    return AdaptiveIVPSolver(
        solver=solver,
        while_loop_fn=while_loop_fn,
        atol=atol,
        rtol=rtol,
        control=control,
        numerical_zero=numerical_zero,
        norm_ord=norm_ord,
        reference_state_fn=reference_state_fn,
    )


jax.tree_util.register_pytree_node(
    nodetype=AdaptiveIVPSolver,
    flatten_func=_asolver_flatten,
    unflatten_func=_asolver_unflatten,
)


def _inf_like(tree):
    return jax.tree_map(lambda x: jnp.inf * jnp.ones_like(x), tree)<|MERGE_RESOLUTION|>--- conflicted
+++ resolved
@@ -39,8 +39,6 @@
 """A type-variable for (non-adaptive) IVP solvers."""
 
 
-<<<<<<< HEAD
-=======
 # todo: should there be two (!) instances here?
 #  one that handles the rejection loop (with corresponding init, step, extract)
 #  and one that handles the step-interpolation-etc. version?
@@ -48,7 +46,6 @@
 #  not on state instances.
 
 
->>>>>>> 459c3ae7
 class AdaptiveIVPSolver(Generic[T]):
     """Adaptive IVP solvers."""
 
