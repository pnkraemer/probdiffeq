--- conflicted
+++ resolved
@@ -5,12 +5,8 @@
 
 import jax.numpy as jnp
 
-<<<<<<< HEAD
-from probdiffeq.backend import functools
+from probdiffeq.backend import functools, tree_util
 from probdiffeq.backend import numpy as np
-=======
-from probdiffeq.backend import functools, tree_util
->>>>>>> 9a8f194a
 
 T = TypeVar("T")
 """A type-variable to indicate the controller's state."""
