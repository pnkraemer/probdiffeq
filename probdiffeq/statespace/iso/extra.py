--- conflicted
+++ resolved
@@ -72,23 +72,6 @@
     def extract(self, ssv, _extra, /):
         return ssv.hidden_state
 
-    # Some helpers:
-
-<<<<<<< HEAD
-    def _assemble_preconditioner(self, dt):
-        # todo: 'partial' scales and powers into the preconditioner?
-        k = {"scales": self.preconditioner_scales, "powers": self.preconditioner_powers}
-        return _ibm_util.preconditioner_diagonal(dt=dt, **k)
-=======
-    def promote_output_scale(self, output_scale):
-        return output_scale
-
-    def extract_output_scale(self, output_scale):
-        if output_scale.ndim > 0:
-            return output_scale[-1]
-        return output_scale
->>>>>>> 7f78793a
-
 
 class _IBMSm(_extra.Extrapolation[variables.IsoSSV, Any]):
     def __repr__(self):
@@ -153,23 +136,6 @@
         bw_model = variables.IsoConditionalHiddenState(g_bw, noise=backward_noise)
         extrapolated = variables.IsoNormalHiddenState(mean=m_ext, cov_sqrtm_lower=l_ext)
         return variables.IsoSSV(m_ext[0, :], extrapolated), bw_model
-
-    # Some helpers:
-
-<<<<<<< HEAD
-    def _assemble_preconditioner(self, dt):
-        return _ibm_util.preconditioner_diagonal(
-            dt=dt, scales=self.preconditioner_scales, powers=self.preconditioner_powers
-        )
-=======
-    def promote_output_scale(self, output_scale):
-        return output_scale
-
-    def extract_output_scale(self, output_scale):
-        if output_scale.ndim > 0:
-            return output_scale[-1]
-        return output_scale
->>>>>>> 7f78793a
 
 
 class _IBMFp(_extra.Extrapolation[variables.IsoSSV, Any]):
