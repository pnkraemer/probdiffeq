--- conflicted
+++ resolved
@@ -1,10 +1,5 @@
 r"""Taylor-expand the solution of an initial value problem (IVP)."""
 
-<<<<<<< HEAD
-import itertools
-=======
-from typing import Callable
->>>>>>> a101bedc
 
 from probdiffeq.backend import control_flow, functools, itertools, tree_util
 from probdiffeq.backend import numpy as np
