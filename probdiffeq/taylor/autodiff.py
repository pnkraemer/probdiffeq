--- conflicted
+++ resolved
@@ -8,12 +8,8 @@
 import jax.experimental.ode
 import jax.numpy as jnp
 
-<<<<<<< HEAD
 from probdiffeq.backend import control_flow, functools
-=======
-from probdiffeq.backend import control_flow
 from probdiffeq.backend import numpy as np
->>>>>>> 8d4df899
 
 
 def taylor_mode_scan(vf: Callable, inits: tuple[jax.Array, ...], /, num: int):
