import jax.numpy as jnp

<<<<<<< HEAD
from probdiffeq.backend import functools, linalg
=======
from probdiffeq.backend import functools
from probdiffeq.backend import numpy as np
>>>>>>> 2c8f4115
from probdiffeq.impl import _stats


class StatsBackend(_stats.StatsBackend):
    def __init__(self, ode_shape):
        self.ode_shape = ode_shape

    def mahalanobis_norm_relative(self, u, /, rv):
        # assumes rv.chol = (d,1,1)
        # return array of norms! See calibration
        mean = jnp.reshape(rv.mean, self.ode_shape)
        cholesky = jnp.reshape(rv.cholesky, self.ode_shape)
        return (mean - u) / cholesky / jnp.sqrt(mean.size)

    def logpdf(self, u, /, rv):
        def logpdf_scalar(x, r):
            dx = x - r.mean
            w = linalg.solve_triangular(r.cholesky.T, dx, trans="T")

            maha_term = jnp.dot(w, w)

            diagonal = jnp.diagonal(r.cholesky, axis1=-1, axis2=-2)
            slogdet = jnp.sum(jnp.log(np.abs(diagonal)))
            logdet_term = 2.0 * slogdet
            return -0.5 * (logdet_term + maha_term + x.size * jnp.log(jnp.pi * 2))

        return jnp.sum(functools.vmap(logpdf_scalar)(u, rv))

    def mean(self, rv):
        return rv.mean

    def sample_shape(self, rv):
        return rv.mean.shape

    def standard_deviation(self, rv):
        if rv.cholesky.ndim > 1:
            return functools.vmap(self.standard_deviation)(rv)

        return jnp.sqrt(jnp.dot(rv.cholesky, rv.cholesky))<|MERGE_RESOLUTION|>--- conflicted
+++ resolved
@@ -1,11 +1,7 @@
 import jax.numpy as jnp
 
-<<<<<<< HEAD
 from probdiffeq.backend import functools, linalg
-=======
-from probdiffeq.backend import functools
 from probdiffeq.backend import numpy as np
->>>>>>> 2c8f4115
 from probdiffeq.impl import _stats
 
 
