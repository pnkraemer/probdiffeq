"""Precompute and save reference solutions. Accelerate testing."""
<<<<<<< HEAD
=======
import jax.config
>>>>>>> 8dc78ffa

from probdiffeq.backend import config, ode
from probdiffeq.backend import numpy as np
from probdiffeq.backend import ode
from probdiffeq.taylor import autodiff


def set_environment():
    """Set the environment (e.g., 64-bit precision).

    The setup used to precompute references should match that of the other tests.
    """
    # Test on CPU.
    config.update("platform_name", "cpu")

    # Double precision
<<<<<<< HEAD
    config.update("enable_x64", True)
=======
    jax.config.update("jax_enable_x64", True)
>>>>>>> 8dc78ffa


def three_body_first(num_derivatives_max=6):
    vf, (u0,), (t0, _) = ode.ivp_three_body_1st()

    return autodiff.taylor_mode_unroll(
        lambda y: vf(y, t=t0), (u0,), num=num_derivatives_max
    )


def van_der_pol_second(num_derivatives_max=6):
    vf, (u0, du0), (t0, _) = ode.ivp_van_der_pol_2nd()

    return autodiff.taylor_mode_unroll(
        lambda *ys: vf(*ys, t=t0), (u0, du0), num=num_derivatives_max
    )


if __name__ == "__main__":
    # 64-bit precision and the like
    set_environment()

    solution1 = three_body_first()
    np.save("./tests/test_taylor/data/three_body_first_solution.npy", solution1)

    solution2 = van_der_pol_second()
    np.save("./tests/test_taylor/data/van_der_pol_second_solution.npy", solution2)

    print("Saving successful.")<|MERGE_RESOLUTION|>--- conflicted
+++ resolved
@@ -1,8 +1,4 @@
 """Precompute and save reference solutions. Accelerate testing."""
-<<<<<<< HEAD
-=======
-import jax.config
->>>>>>> 8dc78ffa
 
 from probdiffeq.backend import config, ode
 from probdiffeq.backend import numpy as np
@@ -19,11 +15,7 @@
     config.update("platform_name", "cpu")
 
     # Double precision
-<<<<<<< HEAD
     config.update("enable_x64", True)
-=======
-    jax.config.update("jax_enable_x64", True)
->>>>>>> 8dc78ffa
 
 
 def three_body_first(num_derivatives_max=6):
