"""Test-setup."""

<<<<<<< HEAD

from probdiffeq.backend import config, ode, warnings
=======
import jax.config

>>>>>>> 8dc78ffa
from probdiffeq.backend import numpy as np
from probdiffeq.backend import ode, warnings
from probdiffeq.impl import impl

# All warnings shall be errors
warnings.filterwarnings("error")

# Test on CPU.
config.update("platform_name", "cpu")

# Double precision
# Needed for equivalence tests for smoothers.
config.update("enable_x64", True)


class _Setup:
    def __init__(self):
        self._which = None

    def select(self, which, /):
        if which == "scalar":
            impl.select("scalar")
        else:
            impl.select(which, ode_shape=(2,))

        self._which = which

    def ode(self):
        if self._which == "scalar":
            return ode.ivp_logistic()
        return ode.ivp_lotka_volterra()

    def ode_affine(self):
        if self._which == "scalar":
            return ode.ivp_affine_scalar()
        return ode.ivp_affine_multi_dimensional()

    def rv(self):
        output_scale = np.ones_like(impl.prototypes.output_scale())
        discretise_func = impl.ssm_util.ibm_transitions(3, output_scale)
        (_matrix, rv), _pre = discretise_func(0.5)
        return rv


setup = _Setup()<|MERGE_RESOLUTION|>--- conflicted
+++ resolved
@@ -1,12 +1,7 @@
 """Test-setup."""
 
-<<<<<<< HEAD
 
 from probdiffeq.backend import config, ode, warnings
-=======
-import jax.config
-
->>>>>>> 8dc78ffa
 from probdiffeq.backend import numpy as np
 from probdiffeq.backend import ode, warnings
 from probdiffeq.impl import impl
