--- conflicted
+++ resolved
@@ -1,20 +1,9 @@
 """Test-setup."""
 
-<<<<<<< HEAD
-import warnings
-
-=======
-import diffeqzoo
-import diffeqzoo.ivps
->>>>>>> 698b8b2d
 import jax.config
 
-<<<<<<< HEAD
-=======
-from probdiffeq.backend import functools, warnings
->>>>>>> 698b8b2d
 from probdiffeq.backend import numpy as np
-from probdiffeq.backend import ode
+from probdiffeq.backend import functools, warnings, ode
 from probdiffeq.impl import impl
 
 # All warnings shall be errors
